# IT-IT Automation Toolkit

IT-IT is a desktop automation suite that streamlines day-to-day IT operations such as user onboarding, SAP administration, Agile account maintenance, and telecom billing updates. The application provides a Tkinter-based control panel that guides operators through each workflow while automatically preparing emails, Excel templates, and shared-folder artifacts required by downstream teams.

## Key Features
- **Centralized dashboard** – Launch user management, SAP, Agile, and telco workflows from a single window with contextual guidance for each task.
- **Configurable automation** – Store environment-specific paths, email recipient lists, and signature blocks in `it_tool_config.json`, editable through the in-app settings dialog.
- **Email generation** – Produce Outlook-ready messages (plain text or HTML with inline images) for new hires, account disables, SAP tickets, Agile access updates, and telco notifications.
- **Excel processing** – Convert user intake forms into standardized templates, reconcile SAP request spreadsheets, and update monthly telecom billing workbooks.
- **File orchestration** – Copy, rename, and archive supporting documents (PDF invoices, CSV extracts, request forms) into the correct shared folders for auditing.

## Repository Structure
- `app.py` – Application entry point that builds the main Tkinter window, themes, and keyboard shortcuts.
- `ui.py` – Composes dashboard sections, multi-user forms, telco dialogs, and settings management.
- `config_manager.py` / `config_utils.py` – Read, validate, and persist environment configuration used by all modules.
- `email_service.py` – Centralized Outlook automation for assembling workflow-specific emails.
- `user_workflow.py` – Generates onboarding/offboarding Excel templates from queued form entries.
- `sap_workflows.py` – Normalizes SAP request data, merges workbooks, and prepares approval previews.
- `telco_workflows.py` – Automates Singtel/M1 billing processing and reporting.
- `USER_MANUAL.md` – Detailed walkthrough of the UI, settings, and operating procedures.

## Getting Started
1. Ensure Python 3.10+ is installed on the workstation.
<<<<<<< HEAD
2. Install dependencies (requires Windows for Outlook automation via `pywin32`):
=======
2. Install dependencies:
>>>>>>> 63d2c759
   ```bash
   pip install -r requirements.txt
   ```
3. Review and update `it_tool_config.json` with local file paths, shared drive locations, and Outlook distribution lists.
4. Launch the application:
   ```bash
   python app.py
   ```
5. Use the **Settings** button within the app to adjust configuration values without editing JSON directly.

<<<<<<< HEAD
## Runtime Dependencies
- `pandas` – Data wrangling for Excel imports/exports and tabular normalization across workflows.
- `openpyxl` – Reading and writing SAP and telecom Excel workbooks.
- `pywin32` – Automating Outlook to generate workflow-specific emails (Windows only).

=======
>>>>>>> 63d2c759
## Contributing
For internal teams, please:
1. Fork this repository and create a feature branch.
2. Make your changes with clear commit messages.
3. Submit a pull request summarizing the workflow improvements or fixes.
4. Attach screenshots or sample output when updating UI flows.

## Support
Consult `USER_MANUAL.md` for step-by-step guidance. For additional assistance, reach out to the IT automation team or open an issue describing the requested enhancement.<|MERGE_RESOLUTION|>--- conflicted
+++ resolved
@@ -21,11 +21,7 @@
 
 ## Getting Started
 1. Ensure Python 3.10+ is installed on the workstation.
-<<<<<<< HEAD
-2. Install dependencies (requires Windows for Outlook automation via `pywin32`):
-=======
 2. Install dependencies:
->>>>>>> 63d2c759
    ```bash
    pip install -r requirements.txt
    ```
@@ -36,14 +32,6 @@
    ```
 5. Use the **Settings** button within the app to adjust configuration values without editing JSON directly.
 
-<<<<<<< HEAD
-## Runtime Dependencies
-- `pandas` – Data wrangling for Excel imports/exports and tabular normalization across workflows.
-- `openpyxl` – Reading and writing SAP and telecom Excel workbooks.
-- `pywin32` – Automating Outlook to generate workflow-specific emails (Windows only).
-
-=======
->>>>>>> 63d2c759
 ## Contributing
 For internal teams, please:
 1. Fork this repository and create a feature branch.

--- conflicted
+++ resolved
@@ -1,10 +1,6 @@
 from __future__ import annotations
 
 import datetime
-<<<<<<< HEAD
-import sys
-=======
->>>>>>> 29059922
 from typing import Callable, Optional
 
 from PySide6 import QtCore, QtGui, QtWidgets
@@ -25,14 +21,6 @@
 )
 
 ASCII_BANNER = """
-<<<<<<< HEAD
-██╗████████╗    ██╗ ██████╗     ██╗████████╗
-██║╚══██╔══╝    ██║██╔════╝     ██║╚══██╔══╝
-██║   ██║       ██║██║  ███╗    ██║   ██║   
-██║   ██║  ██   ██║██║   ██║    ██║   ██║   
-██║   ██║  ╚█████╔╝╚██████╔╝    ██║   ██║   
-╚═╝   ╚═╝   ╚════╝  ╚═════╝     ╚═╝   ╚═╝   
-=======
                 ,----,   ,---,                 ,----, 
               ,/   .`|,`--.' |               ,/   .`| 
    ,---,    ,`   .'  :|   :  :    ,---,    ,`   .'  : 
@@ -48,7 +36,6 @@
 ;   |.'     '---'     |    |`. ;   |.'     '---'      
 '---'                 `-- -`, ;'---'                  
                         '---`"                       
->>>>>>> 29059922
 """
 
 
@@ -231,50 +218,6 @@
         self._update_environment()
         self._refresh_badge()
 
-<<<<<<< HEAD
-    def closeEvent(self, event: QtGui.QCloseEvent) -> None:  # noqa: N802
-        log_event("ui", "Operator console closed", details={"profile": get_active_profile_name()})
-        super().closeEvent(event)
-
-
-_WINDOW: Optional[MainWindow] = None
-
-
-def launch() -> int:
-    global _WINDOW
-
-    existing_app = QtWidgets.QApplication.instance()
-    owns_app = existing_app is None
-
-    if owns_app:
-        QtCore.QCoreApplication.setAttribute(
-            QtCore.Qt.ApplicationAttribute.AA_EnableHighDpiScaling, True
-        )
-        QtCore.QCoreApplication.setAttribute(
-            QtCore.Qt.ApplicationAttribute.AA_UseHighDpiPixmaps, True
-        )
-        app = QtWidgets.QApplication(sys.argv)
-    else:
-        app = existing_app
-
-    apply_dark_tech_palette(app)
-
-    _WINDOW = MainWindow()
-    _WINDOW.show()
-    _WINDOW.raise_()
-    _WINDOW.activateWindow()
-
-    if owns_app:
-        result = app.exec()
-        _WINDOW = None
-        return result
-
-    return 0
-
-
-if __name__ == "__main__":
-    raise SystemExit(launch())
-=======
 
 def launch() -> None:
     app = QtWidgets.QApplication.instance() or QtWidgets.QApplication([])
@@ -285,5 +228,4 @@
 
 
 if __name__ == "__main__":
-    launch()
->>>>>>> 29059922
+    launch()
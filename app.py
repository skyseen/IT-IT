"""Application entry point for IT admin tool."""

from __future__ import annotations

import datetime
import tkinter as tk
from tkinter import ttk

from activity_log import describe_event, get_recent_events, log_event, register_listener
from config_manager import get_active_profile_name
from ui import (
    ACCENT,
    BASE_BG,
    DANGER,
    INFO_ACCENT,
<<<<<<< HEAD
    INPUT_BG,
=======
>>>>>>> b191095c
    PANEL_BG,
    POSITIVE,
    SECONDARY_ACCENT,
    TEXT_MUTED,
    TEXT_PRIMARY,
    build_agile_section,
    build_sap_section,
    build_telco_section,
    build_user_management_section,
    show_settings_dialog,
)


ASCII_BANNER = """
                ,----,   ,---,                 ,----,
              ,/   .`|,`--.' |               ,/   .`|
   ,---,    ,`   .'  :|   :  :    ,---,    ,`   .'  :
,`--.' |  ;    ;     /'   '  ; ,`--.' |  ;    ;     /
|   :  :.'___,/    ,' |   |  | |   :  :.'___,/    ,'
:   |  '|    :     |  '   :  ; :   |  '|    :     |
|   :  |;    |.';  ;  |   |  ' |   :  |;    |.';  ;
'   '  ;`----'  |  |  '   :  | '   '  ;`----'  |  |
|   |  |    '   :  ;  ;   |  ; |   |  |    '   :  ;
'   :  ;    |   |  '  `---'. | '   :  ;    |   |  '
|   |  '    '   :  |   `--..`; |   |  '    '   :  |
'   :  |    ;   |.'   .--,_    '   :  |    ;   |.'
;   |.'     '---'     |    |`. ;   |.'     '---'
'---'                 `-- -`, ;'---'
                        '---`
"""


def create_main_gui() -> None:
    root = tk.Tk()
    root.title("IT ! IT - Modern Admin Toolkit")

    root.configure(bg=BASE_BG)

    style = ttk.Style()
    style.theme_use('clam')
    style.configure('MainTech.TFrame', background=BASE_BG, relief='flat')
<<<<<<< HEAD
    style.configure('MainTechCard.TFrame', background=PANEL_BG, relief='flat', borderwidth=1)
    style.configure('MainTech.TLabelframe', background=PANEL_BG, foreground=ACCENT, borderwidth=1, relief='flat', padding=24)
    style.configure('MainTech.TLabelframe.Label', background=PANEL_BG, foreground=ACCENT, font=('Segoe UI', 11, 'bold'))
    style.configure('MainTechButton.TButton', background=POSITIVE, foreground=TEXT_PRIMARY, borderwidth=0, padding=(20, 14), font=('Segoe UI', 10, 'bold'), relief='flat')
    style.map(
        'MainTechButton.TButton',
        background=[('active', '#2FC07B'), ('pressed', '#25A76C')],
        relief=[('pressed', 'flat')],
    )
    style.configure('InfoButton.TButton', background=INFO_ACCENT, foreground=TEXT_PRIMARY, borderwidth=0, padding=(20, 14), font=('Segoe UI', 10, 'bold'), relief='flat')
    style.map(
        'InfoButton.TButton',
        background=[('active', '#7A6CFF'), ('pressed', '#6957F0')],
    )
    style.configure('DangerButton.TButton', background=DANGER, foreground=TEXT_PRIMARY, borderwidth=0, padding=(20, 14), font=('Segoe UI', 10, 'bold'), relief='flat')
    style.map(
        'DangerButton.TButton',
        background=[('active', '#FF5470'), ('pressed', '#E54461')],
    )
    style.configure('MainTech.TNotebook', background=BASE_BG, borderwidth=0)
    style.configure('MainTech.TNotebook.Tab', background=PANEL_BG, foreground=TEXT_MUTED, padding=(18, 10), font=('Segoe UI', 10, 'bold'))
    style.map('MainTech.TNotebook.Tab', background=[('selected', ACCENT)], foreground=[('selected', TEXT_PRIMARY)])
    style.configure('Vertical.TScrollbar', troughcolor=BASE_BG, background=PANEL_BG, arrowcolor=TEXT_PRIMARY, bordercolor=PANEL_BG)
=======
    style.configure('MainTech.TLabelframe', background=PANEL_BG, foreground=ACCENT, borderwidth=0, relief='flat', padding=24)
    style.configure('MainTech.TLabelframe.Label', background=PANEL_BG, foreground=ACCENT, font=('Segoe UI', 11, 'bold'))
    style.configure('MainTechButton.TButton', background=POSITIVE, foreground='#ffffff', borderwidth=0, padding=(20, 14), font=('Segoe UI', 10, 'bold'), relief='flat')
    style.map(
        'MainTechButton.TButton',
        background=[('active', '#68B491'), ('pressed', '#5AA884')],
        relief=[('pressed', 'flat')],
    )
    style.configure('InfoButton.TButton', background=INFO_ACCENT, foreground='#ffffff', borderwidth=0, padding=(20, 14), font=('Segoe UI', 10, 'bold'), relief='flat')
    style.map(
        'InfoButton.TButton',
        background=[('active', '#887BFF'), ('pressed', '#7766F6')],
    )
    style.configure('DangerButton.TButton', background=DANGER, foreground='#ffffff', borderwidth=0, padding=(20, 14), font=('Segoe UI', 10, 'bold'), relief='flat')
    style.map(
        'DangerButton.TButton',
        background=[('active', '#D07A77'), ('pressed', '#C06764')],
    )
    style.configure('MainTech.TNotebook', background=BASE_BG, borderwidth=0)
    style.configure('MainTech.TNotebook.Tab', background=PANEL_BG, foreground=TEXT_MUTED, padding=(18, 10), font=('Segoe UI', 10, 'bold'))
    style.map('MainTech.TNotebook.Tab', background=[('selected', ACCENT)], foreground=[('selected', '#ffffff')])
>>>>>>> b191095c

    screen_width, screen_height = root.winfo_screenwidth(), root.winfo_screenheight()
    window_width = min(max(800, int(screen_width * 0.7)), 1200)
    window_height = min(max(600, int(screen_height * 0.8)), 900)
    root.geometry(f"{window_width}x{window_height}")
    root.minsize(760, 520)

    active_profile_var = tk.StringVar(value=get_active_profile_name())
    root.active_profile_var = active_profile_var
    environment_display_var = tk.StringVar()

    def update_environment_display(*_args: object) -> None:
        environment_display_var.set(f"Environment: {active_profile_var.get()}")

    active_profile_var.trace_add('write', update_environment_display)
    update_environment_display()

    status_message_var = tk.StringVar(value="Ready")

    content_container = tk.Frame(root, bg=BASE_BG)
    content_container.pack(fill='both', expand=True)

    main_canvas = tk.Canvas(content_container, bg=BASE_BG, highlightthickness=0)
    scrollbar = ttk.Scrollbar(content_container, orient='vertical', command=main_canvas.yview)
    scrollable_frame = ttk.Frame(main_canvas, style='MainTech.TFrame')

    def update_scroll_region(event: object | None = None) -> None:
        main_canvas.configure(scrollregion=main_canvas.bbox('all'))
        window_items = main_canvas.find_withtag('content_window')
        if window_items:
            canvas_width = main_canvas.winfo_width()
            frame_width = scrollable_frame.winfo_reqwidth()
            x_pos = max(0, (canvas_width - frame_width) // 2)
            main_canvas.coords(window_items[0], x_pos, 0)

    scrollable_frame.bind('<Configure>', update_scroll_region)
    main_canvas.create_window((0, 0), window=scrollable_frame, anchor='n', tags='content_window')
    main_canvas.configure(yscrollcommand=scrollbar.set)
    main_canvas.pack(side='left', fill='both', expand=True)

    def on_canvas_configure(event: object) -> None:
        update_scroll_region()
        if main_canvas.bbox('all') and main_canvas.bbox('all')[3] > main_canvas.winfo_height():
            scrollbar.pack(side='right', fill='y')
        else:
            scrollbar.pack_forget()

    main_canvas.bind('<Configure>', on_canvas_configure)

    def _on_mousewheel(event: tk.Event) -> None:
        main_canvas.yview_scroll(int(-1 * (event.delta / 120)), 'units')

    main_canvas.bind('<Enter>', lambda _: main_canvas.bind_all('<MouseWheel>', _on_mousewheel))
    main_canvas.bind('<Leave>', lambda _: main_canvas.unbind_all('<MouseWheel>'))

    header = ttk.Frame(scrollable_frame, style='MainTech.TFrame')
    header.pack(fill='x', pady=(20, 40))
    tk.Label(header, text=ASCII_BANNER, font=('Consolas', 5), bg=BASE_BG, fg=SECONDARY_ACCENT, justify='center').pack()
    tk.Label(header, text='// INGRASYS IT ADMIN AUTOMATION TOOLKIT', font=('Segoe UI', 14, 'bold'), bg=BASE_BG, fg=TEXT_PRIMARY).pack(pady=(10, 2))
    tk.Label(header, text='// COLLAB WITH CODEX&CLAUDE', font=('Segoe UI', 10), bg=BASE_BG, fg=TEXT_MUTED).pack()

    status_frame = tk.Frame(header, bg=BASE_BG)
    status_frame.pack(pady=(15, 0))
    status_label = tk.Label(
        status_frame,
        font=('Segoe UI', 9),
<<<<<<< HEAD
        bg=INPUT_BG,
=======
        bg='#EEF6F3',
>>>>>>> b191095c
        fg=POSITIVE,
        padx=16,
        pady=6,
        relief='flat',
    )
    status_label.pack()

    def refresh_online_badge() -> None:
        status_label.config(text=f"● {active_profile_var.get()} • {datetime.datetime.now().strftime('%Y-%m-%d %H:%M:%S')}")

    def schedule_badge_refresh() -> None:
        refresh_online_badge()
        root.after(60000, schedule_badge_refresh)

    schedule_badge_refresh()
    active_profile_var.trace_add('write', lambda *_: refresh_online_badge())

    sections_frame = ttk.Frame(scrollable_frame, style='MainTech.TFrame')
    sections_frame.pack(pady=(0, 20), fill='both', expand=True)

    notebook = ttk.Notebook(sections_frame, style='MainTech.TNotebook')
    notebook.pack(fill='both', expand=True, padx=20, pady=10)

    def build_tab_frame() -> tuple[ttk.Frame, ttk.Frame]:
        tab = ttk.Frame(notebook, style='MainTech.TFrame')
        inner = ttk.Frame(tab, style='MainTech.TFrame')
        inner.pack(fill='both', expand=True, padx=25, pady=25)
        return tab, inner

    user_tab, user_inner = build_tab_frame()
    sap_tab, sap_inner = build_tab_frame()
    agile_tab, agile_inner = build_tab_frame()
    telco_tab, telco_inner = build_tab_frame()
    activity_tab, activity_inner = build_tab_frame()

    notebook.add(user_tab, text='User Ops')
    notebook.add(sap_tab, text='SAP')
    notebook.add(agile_tab, text='Agile')
    notebook.add(telco_tab, text='Telecom')
    notebook.add(activity_tab, text='Operations Center')

    build_user_management_section(user_inner)
    build_sap_section(sap_inner)
    build_agile_section(agile_inner)
    build_telco_section(telco_inner)

    class ActivityLogPanel:
        def __init__(self, parent: ttk.Frame) -> None:
            self.container = ttk.Frame(parent, style='MainTech.TFrame')
            self.container.pack(fill='both', expand=True)

            header_frame = ttk.Frame(self.container, style='MainTech.TFrame')
            header_frame.pack(fill='x', pady=(0, 12))
            tk.Label(header_frame, text='📜 Recent Activity Log', font=('Segoe UI', 14, 'bold'), bg=BASE_BG, fg=TEXT_PRIMARY).pack(side='left')
            ttk.Button(header_frame, text='Refresh', style='InfoButton.TButton', command=self.refresh).pack(side='right')

            body = tk.Frame(self.container, bg=PANEL_BG, highlightthickness=0)
            body.pack(fill='both', expand=True)
            self.text = tk.Text(body, bg=PANEL_BG, fg=TEXT_PRIMARY, insertbackground=ACCENT, font=('Consolas', 10), wrap='word', borderwidth=0, relief='flat', state='disabled')
            self.text.pack(side='left', fill='both', expand=True)
            scrollbar_inner = ttk.Scrollbar(body, orient='vertical', command=self.text.yview)
            scrollbar_inner.pack(side='right', fill='y')
            self.text.configure(yscrollcommand=scrollbar_inner.set)
            self.refresh()

        def refresh(self) -> None:
            events = get_recent_events(limit=120)
            lines = [describe_event(entry) for entry in events]
            self.text.configure(state='normal')
            self.text.delete('1.0', 'end')
            for line in lines:
                self.text.insert('end', line + '\n')
            self.text.configure(state='disabled')
            self.text.see('end')

        def append(self, entry: dict) -> None:
            root.after(0, lambda: self._append_entry(entry))

        def _append_entry(self, entry: dict) -> None:
            self.text.configure(state='normal')
            self.text.insert('end', describe_event(entry) + '\n')
            self.text.configure(state='disabled')
            self.text.see('end')

    activity_panel = ActivityLogPanel(activity_inner)

    def on_escape(event: tk.Event) -> None:
        root.quit()

    root.bind('<Escape>', on_escape)

    def open_settings() -> None:
        show_settings_dialog(root)

    settings_button = ttk.Button(header, text='⚙ Settings', style='InfoButton.TButton', command=open_settings)
    settings_button.pack(pady=15)

    def initialize_window() -> None:
        root.update_idletasks()
        main_canvas.configure(scrollregion=main_canvas.bbox('all'))
        x_pos = (screen_width // 2) - (window_width // 2)
        y_pos = (screen_height // 2) - (window_height // 2)
        root.geometry(f'{window_width}x{window_height}+{x_pos}+{y_pos}')
        update_scroll_region()

    def on_window_resize(event: tk.Event) -> None:
        if event.widget == root:
            root.after(10, update_scroll_region)

    root.bind('<Configure>', on_window_resize)

    def on_log_entry(entry: dict) -> None:
        status_message_var.set(describe_event(entry))
        activity_panel.append(entry)

    register_listener(on_log_entry)
    log_event('ui', 'Operator console launched', details={'profile': active_profile_var.get()})

    status_bar = tk.Frame(root, bg=PANEL_BG)
    status_bar.pack(fill='x', side='bottom')
    tk.Label(status_bar, textvariable=environment_display_var, font=('Segoe UI', 10, 'bold'), bg=PANEL_BG, fg=ACCENT).pack(side='left', padx=16, pady=8)
    tk.Label(status_bar, textvariable=status_message_var, font=('Segoe UI', 9), bg=PANEL_BG, fg=TEXT_PRIMARY, anchor='w').pack(side='left', padx=12)
    tk.Label(status_bar, text='Press ESC to exit • Use ⚙ Settings to manage configuration', font=('Segoe UI', 9), bg=PANEL_BG, fg=TEXT_MUTED).pack(side='right', padx=16)

    root.after(100, initialize_window)
    root.mainloop()


if __name__ == "__main__":
    create_main_gui()<|MERGE_RESOLUTION|>--- conflicted
+++ resolved
@@ -13,10 +13,6 @@
     BASE_BG,
     DANGER,
     INFO_ACCENT,
-<<<<<<< HEAD
-    INPUT_BG,
-=======
->>>>>>> b191095c
     PANEL_BG,
     POSITIVE,
     SECONDARY_ACCENT,
@@ -58,31 +54,6 @@
     style = ttk.Style()
     style.theme_use('clam')
     style.configure('MainTech.TFrame', background=BASE_BG, relief='flat')
-<<<<<<< HEAD
-    style.configure('MainTechCard.TFrame', background=PANEL_BG, relief='flat', borderwidth=1)
-    style.configure('MainTech.TLabelframe', background=PANEL_BG, foreground=ACCENT, borderwidth=1, relief='flat', padding=24)
-    style.configure('MainTech.TLabelframe.Label', background=PANEL_BG, foreground=ACCENT, font=('Segoe UI', 11, 'bold'))
-    style.configure('MainTechButton.TButton', background=POSITIVE, foreground=TEXT_PRIMARY, borderwidth=0, padding=(20, 14), font=('Segoe UI', 10, 'bold'), relief='flat')
-    style.map(
-        'MainTechButton.TButton',
-        background=[('active', '#2FC07B'), ('pressed', '#25A76C')],
-        relief=[('pressed', 'flat')],
-    )
-    style.configure('InfoButton.TButton', background=INFO_ACCENT, foreground=TEXT_PRIMARY, borderwidth=0, padding=(20, 14), font=('Segoe UI', 10, 'bold'), relief='flat')
-    style.map(
-        'InfoButton.TButton',
-        background=[('active', '#7A6CFF'), ('pressed', '#6957F0')],
-    )
-    style.configure('DangerButton.TButton', background=DANGER, foreground=TEXT_PRIMARY, borderwidth=0, padding=(20, 14), font=('Segoe UI', 10, 'bold'), relief='flat')
-    style.map(
-        'DangerButton.TButton',
-        background=[('active', '#FF5470'), ('pressed', '#E54461')],
-    )
-    style.configure('MainTech.TNotebook', background=BASE_BG, borderwidth=0)
-    style.configure('MainTech.TNotebook.Tab', background=PANEL_BG, foreground=TEXT_MUTED, padding=(18, 10), font=('Segoe UI', 10, 'bold'))
-    style.map('MainTech.TNotebook.Tab', background=[('selected', ACCENT)], foreground=[('selected', TEXT_PRIMARY)])
-    style.configure('Vertical.TScrollbar', troughcolor=BASE_BG, background=PANEL_BG, arrowcolor=TEXT_PRIMARY, bordercolor=PANEL_BG)
-=======
     style.configure('MainTech.TLabelframe', background=PANEL_BG, foreground=ACCENT, borderwidth=0, relief='flat', padding=24)
     style.configure('MainTech.TLabelframe.Label', background=PANEL_BG, foreground=ACCENT, font=('Segoe UI', 11, 'bold'))
     style.configure('MainTechButton.TButton', background=POSITIVE, foreground='#ffffff', borderwidth=0, padding=(20, 14), font=('Segoe UI', 10, 'bold'), relief='flat')
@@ -104,7 +75,6 @@
     style.configure('MainTech.TNotebook', background=BASE_BG, borderwidth=0)
     style.configure('MainTech.TNotebook.Tab', background=PANEL_BG, foreground=TEXT_MUTED, padding=(18, 10), font=('Segoe UI', 10, 'bold'))
     style.map('MainTech.TNotebook.Tab', background=[('selected', ACCENT)], foreground=[('selected', '#ffffff')])
->>>>>>> b191095c
 
     screen_width, screen_height = root.winfo_screenwidth(), root.winfo_screenheight()
     window_width = min(max(800, int(screen_width * 0.7)), 1200)
@@ -171,11 +141,7 @@
     status_label = tk.Label(
         status_frame,
         font=('Segoe UI', 9),
-<<<<<<< HEAD
-        bg=INPUT_BG,
-=======
         bg='#EEF6F3',
->>>>>>> b191095c
         fg=POSITIVE,
         padx=16,
         pady=6,
